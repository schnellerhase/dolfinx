--- conflicted
+++ resolved
@@ -15,13 +15,8 @@
 
 import ufl
 from dolfin import (MPI, Function, FunctionSpace, TensorFunctionSpace,
-<<<<<<< HEAD
                     UnitCubeMesh, VectorFunctionSpace, cpp, geometry)
 from dolfin_utils.test.fixtures import fixture
-=======
-                    UnitCubeMesh, VectorFunctionSpace, cpp, geometry,
-                    interpolate)
->>>>>>> b8e235e8
 from dolfin_utils.test.skips import skip_if_complex, skip_in_parallel
 
 
