--- conflicted
+++ resolved
@@ -102,13 +102,8 @@
 
     _cpp_object: _Timer
 
-<<<<<<< HEAD
     def __init__(self, name: typing.Optional[str] = None) -> None:
-        self._cpp_object = _Timer(None if name is None else name)
-=======
-    def __init__(self, name: typing.Optional[str] = None):
         self._cpp_object = _cpp.common.Timer(name)
->>>>>>> 7bb01ada
 
     def __enter__(self) -> typing.Self:
         self._cpp_object.start()
