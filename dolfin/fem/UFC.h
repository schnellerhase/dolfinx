--- conflicted
+++ resolved
@@ -34,21 +34,24 @@
   UFC(const Form& form);
 
   /// Copy constructor
-  UFC(const UFC& ufc) = delete;
+  UFC(const UFC& ufc);
 
   /// Destructor
-  ~UFC() = default;
+  ~UFC();
+
+  /// Initialise memory
+  void init(const Form& form);
 
   /// Update current cell
-  void update(const Cell& cell, const std::vector<double>& coordinate_dofs0,
+  void update(const Cell& cell,
+              Eigen::Ref<const Eigen::Matrix<double, Eigen::Dynamic,
+              Eigen::Dynamic, Eigen::RowMajor>>
+              coordinate_dofs0,
               const ufc::cell& ufc_cell,
               const std::vector<bool>& enabled_coefficients);
 
   /// Update current cell
-  void update(const Cell& cell,
-              Eigen::Ref<const Eigen::Matrix<double, Eigen::Dynamic,
-                                             Eigen::Dynamic, Eigen::RowMajor>>
-                  coordinate_dofs0,
+  void update(const Cell& cell, const std::vector<double>& coordinate_dofs0,
               const ufc::cell& ufc_cell,
               const std::vector<bool>& enabled_coefficients);
 
@@ -74,101 +77,6 @@
   /// interface. Non-const version.
   double** macro_w() { return macro_w_pointer.data(); }
 
-<<<<<<< HEAD
-private:
-  // Finite elements for coefficients
-  std::vector<FiniteElement> coefficient_elements;
-
-  // Cell integrals (access through get_cell_integral to get proper
-  // fallback to default)
-  std::vector<std::shared_ptr<ufc::cell_integral>> cell_integrals;
-
-  // Exterior facet integrals (access through
-  // get_exterior_facet_integral to get proper fallback to default)
-  std::vector<std::shared_ptr<ufc::exterior_facet_integral>>
-      exterior_facet_integrals;
-
-  // Interior facet integrals (access through
-  // get_interior_facet_integral to get proper fallback to default)
-  std::vector<std::shared_ptr<ufc::interior_facet_integral>>
-      interior_facet_integrals;
-
-  // Point integrals (access through get_vertex_integral to get
-  // proper fallback to default)
-  std::vector<std::shared_ptr<ufc::vertex_integral>> vertex_integrals;
-
-public:
-  // Default cell integral
-  std::shared_ptr<ufc::cell_integral> default_cell_integral;
-
-  // Default exterior facet integral
-  std::shared_ptr<ufc::exterior_facet_integral> default_exterior_facet_integral;
-
-  // Default interior facet integral
-  std::shared_ptr<ufc::interior_facet_integral> default_interior_facet_integral;
-
-  // Default point integral
-  std::shared_ptr<ufc::vertex_integral> default_vertex_integral;
-
-  /// Get cell integral over a given domain, falling back to the
-  /// default if necessary
-  ufc::cell_integral* get_cell_integral(std::size_t domain)
-  {
-    if (domain < form.max_cell_subdomain_id())
-    {
-      ufc::cell_integral* integral = cell_integrals[domain].get();
-      if (integral)
-        return integral;
-    }
-    return default_cell_integral.get();
-  }
-
-  /// Get exterior facet integral over a given domain, falling back
-  /// to the default if necessary
-  ufc::exterior_facet_integral* get_exterior_facet_integral(std::size_t domain)
-  {
-    if (domain < form.max_exterior_facet_subdomain_id())
-    {
-      ufc::exterior_facet_integral* integral
-          = exterior_facet_integrals[domain].get();
-      if (integral)
-        return integral;
-    }
-    return default_exterior_facet_integral.get();
-  }
-
-  /// Get interior facet integral over a given domain, falling back
-  /// to the default if necessary
-  ufc::interior_facet_integral* get_interior_facet_integral(std::size_t domain)
-  {
-    if (domain < form.max_interior_facet_subdomain_id())
-    {
-      ufc::interior_facet_integral* integral
-          = interior_facet_integrals[domain].get();
-      if (integral)
-        return integral;
-    }
-    return default_interior_facet_integral.get();
-  }
-
-  /// Get point integral over a given domain, falling back to the
-  /// default if necessary
-  ufc::vertex_integral* get_vertex_integral(std::size_t domain)
-  {
-    if (domain < form.max_vertex_subdomain_id())
-    {
-      ufc::vertex_integral* integral = vertex_integrals[domain].get();
-      if (integral)
-        return integral;
-    }
-    return default_vertex_integral.get();
-  }
-
-  /// Form
-  const ufc::form& form;
-
-=======
->>>>>>> 9382af1e
   /// Local tensor
   std::vector<double> A;
 
@@ -196,8 +104,4 @@
   /// The form
   const Form& dolfin_form;
 };
-<<<<<<< HEAD
-}
-=======
-} // namespace dolfin
->>>>>>> 9382af1e
+} // namespace dolfin