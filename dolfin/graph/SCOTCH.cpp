--- conflicted
+++ resolved
@@ -399,11 +399,7 @@
 }
 //-----------------------------------------------------------------------------
 std::vector<int> SCOTCH::compute_gps(const Graph& graph,
-<<<<<<< HEAD
-                                             std::size_t num_passes)
-=======
                                      std::size_t num_passes)
->>>>>>> 24e6ae12
 {
   dolfin_error("SCOTCH.cpp",
                "re-order graph using SCOTCH",
