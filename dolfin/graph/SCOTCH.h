--- conflicted
+++ resolved
@@ -73,15 +73,6 @@
   private:
 
     // Compute cell partitions from distributed dual graph
-<<<<<<< HEAD
-    static
-      void partition(const MPI_Comm mpi_comm,
-                     const std::vector<std::set<std::size_t> >& local_graph,
-                     const std::set<std::size_t>& ghost_vertices,
-                     const std::vector<std::size_t>& global_cell_indices,
-                     const std::size_t num_global_vertices,
-                     std::vector<std::size_t>& cell_partition);
-=======
     static void partition(
       const MPI_Comm mpi_comm,
       const std::vector<std::set<std::size_t> >& local_graph,
@@ -90,7 +81,6 @@
       const std::size_t num_global_vertices,
       std::vector<std::size_t>& cell_partition,
       std::map<std::size_t, dolfin::Set<unsigned int> >& ghost_procs);
->>>>>>> 82d34090
 
   };
 
