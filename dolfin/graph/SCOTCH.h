--- conflicted
+++ resolved
@@ -85,12 +85,8 @@
     template<typename T>
     static void partition(
       const MPI_Comm mpi_comm,
-<<<<<<< HEAD
-      const std::vector<std::vector<std::size_t>>& local_graph,
-=======
       //const std::vector<std::vector<std::size_t>>& local_graph,
       const CSRGraph<T>& local_graph,
->>>>>>> a93277f8
       const std::vector<std::size_t>& node_weights,
       const std::set<std::int64_t>& ghost_vertices,
       const std::size_t num_global_vertices,
