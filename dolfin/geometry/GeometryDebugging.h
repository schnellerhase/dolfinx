--- conflicted
+++ resolved
@@ -1,4 +1,4 @@
-// Copyright (C) 2016-2017 Anders Logg
+// Copyright (C) 2016 Anders Logg
 //
 // This file is part of DOLFIN.
 //
@@ -16,11 +16,7 @@
 // along with DOLFIN. If not, see <http://www.gnu.org/licenses/>.
 //
 // First added:  2016-05-05
-<<<<<<< HEAD
-// Last changed: 2017-02-15
-=======
 // Last changed: 2017-02-13
->>>>>>> 2e8f8c06
 
 #ifndef __GEOMETRY_DEBUGGING_H
 #define __GEOMETRY_DEBUGGING_H
@@ -73,14 +69,10 @@
     static std::string point2string(const Point& p);
 
     /// Compact simplex to string conversion
-<<<<<<< HEAD
-    static std::string simplex2string(const std::vector<Point>& simplex, bool rowmajor=false);
-=======
     static std::string simplex2string(const std::vector<Point>& simplex);
 
     // Check whether plotting has been initialized
     static bool _initialized;
->>>>>>> 2e8f8c06
 
   };
 
