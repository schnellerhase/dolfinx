// Copyright (C) 2012 Garth N. Wells
//
// This file is part of DOLFIN.
//
// DOLFIN is free software: you can redistribute it and/or modify
// it under the terms of the GNU Lesser General Public License as published by
// the Free Software Foundation, either version 3 of the License, or
// (at your option) any later version.
//
// DOLFIN is distributed in the hope that it will be useful,
// but WITHOUT ANY WARRANTY; without even the implied warranty of
// MERCHANTABILITY or FITNESS FOR A PARTICULAR PURPOSE. See the
// GNU Lesser General Public License for more details.
//
// You should have received a copy of the GNU Lesser General Public License
// along with DOLFIN. If not, see <http://www.gnu.org/licenses/>.
//
// Modified by Andre Massing 2009
//
// First added:  2006-05-09
// Last changed: 2014-07-02

#ifndef __MESH_ENTITY_ITERATOR_BASE_H
#define __MESH_ENTITY_ITERATOR_BASE_H

#include <cstddef>
#include "Mesh.h"
#include "MeshEntity.h"

namespace dolfin
{

  template<class T>
  class MeshEntityIteratorBase
  {
  public:

    /// Create iterator for mesh entities over given topological
    /// dimension
    explicit MeshEntityIteratorBase(const Mesh& mesh)
      : _entity(mesh, 0), _pos(0), pos_end(0), index(0)
    {
      // Check if mesh is empty
      if (mesh.num_vertices() == 0)
        return;

      // Get number of entities (excluding ghosts)
      const std::size_t dim = _entity.dim();
      mesh.init(dim);
      pos_end = mesh.topology().size(dim);
      // pos_end = mesh.topology().ghost_offset(dim);
    }

<<<<<<< HEAD
    /// Create iterator for entities of given dimension connected to
    /// given entity
=======
    // /// Iterator over MeshEntity of dimension dim on mesh, with string option
    // /// to iterate over "regular", "ghost" or "all" entities
    // MeshEntityIteratorBase(const Mesh& mesh, std::string opt)
    //   : _entity(), _pos(0), pos_end(0), index(0)
    // {
    //   // Check if mesh is empty
    //   if (mesh.num_vertices() == 0)
    //     return;

    //   const std::size_t dim = _entity.dim();
    //   mesh.init(dim);

    //   pos_end = mesh.topology().size(dim);
    //   if (opt == "regular")
    //     pos_end = mesh.topology().ghost_offset(dim);
    //   else if (opt == "ghost")
    //     _pos = mesh.topology().ghost_offset(dim);
    // }

    /// Create iterator for entities of given dimension connected to given entity
>>>>>>> 00c4fc54
    explicit MeshEntityIteratorBase(const MeshEntity& entity)
      : _entity(entity.mesh(), 0), _pos(0), index(0)
    {
      // Get connectivity
      const MeshConnectivity& c = entity.mesh().topology()(entity.dim(),
                                                           _entity.dim());

      // Compute connectivity if empty
      if (c.empty())
        entity.mesh().init(entity.dim(), _entity.dim());

      // Get size and index map
      if (c.empty())
      {
        pos_end = 0;
        index = 0;
      }
      else
      {
        pos_end = c.size(entity.index());
        index = c(entity.index());
      }
    }

    /// Copy constructor
    MeshEntityIteratorBase(const MeshEntityIteratorBase& it)
      : _entity(it._entity), _pos(it._pos), pos_end(it.pos_end),
      index(it.index) {}

    /// Destructor
    ~MeshEntityIteratorBase() {}

    /// Step to next mesh entity (prefix increment)
    MeshEntityIteratorBase& operator++()
    {
      ++_pos;
      return *this;
    }

    /// Step to the previous mesh entity (prefix decrease)
    MeshEntityIteratorBase& operator--()
    {
      --_pos;
      return *this;
    }

    /// Return current position
    std::size_t pos() const
    { return _pos; }

    /// Comparison operator.
    bool operator==(const MeshEntityIteratorBase & it) const
    {
      // Use const_cast to use operator* inside comparison, which
      // automatically updates the entity index corresponding to pos
      // *before* comparison (since update of entity delays until
      // request for entity)
      return ((const_cast<MeshEntityIteratorBase<T> *>(this))->operator*()
            == (const_cast<MeshEntityIteratorBase<T> *>(&it))->operator*()
            && _pos == it._pos && index == it.index);
    }

    /// Comparison operator
    bool operator!=(const MeshEntityIteratorBase & it) const
    { return !operator==(it); }

    /// Dereference operator
    T& operator*()
    { return *operator->(); }

    /// Member access operator
    T* operator->()
    { _entity._local_index = (index ? index[_pos] : _pos); return &_entity; }

    /// Random access operator
    T& operator[] (std::size_t pos)
    { _pos = pos; return *operator->();}

    /// Check if iterator has reached the end
    bool end() const
    { return _pos >= pos_end; }

    /// Provide a safeguard iterator pointing beyond the end of an
    /// iteration process, either iterating over the mesh /or incident
    /// entities. Added to be bit more like STL iterators, since many
    /// algorithms rely on a kind of beyond iterator.
    MeshEntityIteratorBase end_iterator()
    {
      MeshEntityIteratorBase sg(*this);
      sg.set_end();
      return sg;
    }

    // Note: Not a subclass of Variable for efficiency!
    // Commented out to avoid warning about shadowing str() for
    // MeshEntity Return informal string representation (pretty-print)
    // std::string str(bool verbose) const;

  private:

    /// Set pos to end position. To create a kind of mesh.end()
    /// iterator.
    void set_end()
    { _pos = pos_end; }

    // Mesh entity
    T _entity;

    // Current position
    std::size_t _pos;

    // End position
    std::size_t pos_end;

    // Mapping from pos to index (if any)
    const unsigned int* index;

  };

}

#endif<|MERGE_RESOLUTION|>--- conflicted
+++ resolved
@@ -35,8 +35,7 @@
   {
   public:
 
-    /// Create iterator for mesh entities over given topological
-    /// dimension
+    /// Create iterator for mesh entities over given topological dimension
     explicit MeshEntityIteratorBase(const Mesh& mesh)
       : _entity(mesh, 0), _pos(0), pos_end(0), index(0)
     {
@@ -51,10 +50,6 @@
       // pos_end = mesh.topology().ghost_offset(dim);
     }
 
-<<<<<<< HEAD
-    /// Create iterator for entities of given dimension connected to
-    /// given entity
-=======
     // /// Iterator over MeshEntity of dimension dim on mesh, with string option
     // /// to iterate over "regular", "ghost" or "all" entities
     // MeshEntityIteratorBase(const Mesh& mesh, std::string opt)
@@ -75,13 +70,11 @@
     // }
 
     /// Create iterator for entities of given dimension connected to given entity
->>>>>>> 00c4fc54
     explicit MeshEntityIteratorBase(const MeshEntity& entity)
       : _entity(entity.mesh(), 0), _pos(0), index(0)
     {
       // Get connectivity
-      const MeshConnectivity& c = entity.mesh().topology()(entity.dim(),
-                                                           _entity.dim());
+      const MeshConnectivity& c = entity.mesh().topology()(entity.dim(), _entity.dim());
 
       // Compute connectivity if empty
       if (c.empty())
@@ -102,8 +95,7 @@
 
     /// Copy constructor
     MeshEntityIteratorBase(const MeshEntityIteratorBase& it)
-      : _entity(it._entity), _pos(it._pos), pos_end(it.pos_end),
-      index(it.index) {}
+      : _entity(it._entity), _pos(it._pos), pos_end(it.pos_end), index(it.index) {}
 
     /// Destructor
     ~MeshEntityIteratorBase() {}
@@ -129,10 +121,10 @@
     /// Comparison operator.
     bool operator==(const MeshEntityIteratorBase & it) const
     {
-      // Use const_cast to use operator* inside comparison, which
-      // automatically updates the entity index corresponding to pos
-      // *before* comparison (since update of entity delays until
-      // request for entity)
+      // Use const_cast to use operator* inside comparison, which automatically
+      // updates the entity index corresponding to pos *before* comparison (since
+      // update of entity delays until request for entity)
+
       return ((const_cast<MeshEntityIteratorBase<T> *>(this))->operator*()
             == (const_cast<MeshEntityIteratorBase<T> *>(&it))->operator*()
             && _pos == it._pos && index == it.index);
@@ -158,10 +150,10 @@
     bool end() const
     { return _pos >= pos_end; }
 
-    /// Provide a safeguard iterator pointing beyond the end of an
-    /// iteration process, either iterating over the mesh /or incident
-    /// entities. Added to be bit more like STL iterators, since many
-    /// algorithms rely on a kind of beyond iterator.
+    /// Provide a safeguard iterator pointing beyond the end of an iteration
+    /// process, either iterating over the mesh /or incident entities. Added to
+    /// be bit more like STL iterators, since many algorithms rely on a kind of
+    /// beyond iterator.
     MeshEntityIteratorBase end_iterator()
     {
       MeshEntityIteratorBase sg(*this);
@@ -170,14 +162,13 @@
     }
 
     // Note: Not a subclass of Variable for efficiency!
-    // Commented out to avoid warning about shadowing str() for
-    // MeshEntity Return informal string representation (pretty-print)
+    // Commented out to avoid warning about shadowing str() for MeshEntity
+    // Return informal string representation (pretty-print)
     // std::string str(bool verbose) const;
 
   private:
 
-    /// Set pos to end position. To create a kind of mesh.end()
-    /// iterator.
+    /// Set pos to end position. To create a kind of mesh.end() iterator.
     void set_end()
     { _pos = pos_end; }
 
