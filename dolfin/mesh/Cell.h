// Copyright (C) 2006-2009 Anders Logg.
// Licensed under the GNU LGPL Version 2.1.
//
// Modified by Johan Hoffman 2006.
// Modified by Andre Massing 2009.
//
// First added:  2006-06-01
<<<<<<< HEAD
// Last changed: 2010-01-15
=======
// Last changed: 2010-02-08
>>>>>>> 44c3c0e0

#ifndef __CELL_H
#define __CELL_H

#include "Point.h"
#include "CellType.h"
#include "MeshEntity.h"
#include "MeshEntityIterator.h"

namespace dolfin
{

  /// A Cell is a MeshEntity of topological codimension 0.

  class Cell : public MeshEntity
  {
  public:

    /// Create empty cell
    Cell() : MeshEntity() {}

    /// Create cell on given mesh with given index
    Cell(const Mesh& mesh, uint index) : MeshEntity(mesh, mesh.topology().dim(), index) {}

    /// Destructor
    ~Cell() {}

    /// Return type of cell
    inline CellType::Type type() const { return _mesh->type().cell_type(); }

    /// Compute orientation of cell (0 is right, 1 is left)
    inline double orientation() const
    { return _mesh->type().orientation(*this); }

    /// Compute (generalized) volume of cell
    inline double volume() const
    { return _mesh->type().volume(*this); }

    /// Compute diameter of cell
    inline double diameter() const
    { return _mesh->type().diameter(*this); }

    /// Compute midpoint of cell
    Point midpoint() const;

    /// Compute component i of normal of given facet with respect to the cell
    inline double normal(uint facet, uint i) const
    { return _mesh->type().normal(*this, facet, i); }

    /// Compute normal of given facet with respect to the cell
    inline Point normal(uint facet) const
    { return _mesh->type().normal(*this, facet); }

    /// Compute the area/length of given facet with respect to the cell
    inline double facet_area(uint facet) const
    { return _mesh->type().facet_area(*this, facet); }

    /// Order entities locally
    inline void order(MeshFunction<uint>* global_vertex_indices)
    { _mesh->type().order(*this, global_vertex_indices); }

    /// Check if entities are ordered
    inline bool ordered(MeshFunction<uint>* global_vertex_indices)
    { return _mesh->type().ordered(*this, global_vertex_indices); }

  };

  /// A CellIterator is a MeshEntityIterator of topological codimension 0.
  class CellIterator : public MeshEntityIterator
  {
  public:

    CellIterator() : MeshEntityIterator() {}
    CellIterator(const Mesh& mesh) : MeshEntityIterator(mesh, mesh.topology().dim()) {}
    CellIterator(const MeshEntity& entity) : MeshEntityIterator(entity, entity.mesh().topology().dim()) {}

    inline Cell& operator*() { return *operator->(); }
    inline Cell* operator->() { return static_cast<Cell*>(MeshEntityIterator::operator->()); }

  };

}

#endif<|MERGE_RESOLUTION|>--- conflicted
+++ resolved
@@ -5,11 +5,7 @@
 // Modified by Andre Massing 2009.
 //
 // First added:  2006-06-01
-<<<<<<< HEAD
-// Last changed: 2010-01-15
-=======
-// Last changed: 2010-02-08
->>>>>>> 44c3c0e0
+// Last changed: 2010-02-10
 
 #ifndef __CELL_H
 #define __CELL_H
