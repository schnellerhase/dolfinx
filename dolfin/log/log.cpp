// Copyright (C) 2003-2013 Anders Logg
//
// This file is part of DOLFIN.
//
// DOLFIN is free software: you can redistribute it and/or modify
// it under the terms of the GNU Lesser General Public License as published by
// the Free Software Foundation, either version 3 of the License, or
// (at your option) any later version.
//
// DOLFIN is distributed in the hope that it will be useful,
// but WITHOUT ANY WARRANTY; without even the implied warranty of
// MERCHANTABILITY or FITNESS FOR A PARTICULAR PURPOSE. See the
// GNU Lesser General Public License for more details.
//
// You should have received a copy of the GNU Lesser General Public License
// along with DOLFIN. If not, see <http://www.gnu.org/licenses/>.
//
// Thanks to Jim Tilander for many helpful hints.
//
// Modified by Ola Skavhaug 2007,
// Modified by Garth N. Wells 2009
//
// First added:  2003-03-13
// Last changed: 2013-04-18

#include <cstdarg>
#include <cstdlib>
#include <iostream>
#include <sstream>
#include <stdarg.h>
#include <stdio.h>

#include <boost/scoped_array.hpp>
#include <dolfin/common/constants.h>
#include <dolfin/common/Variable.h>
#include <dolfin/common/MPI.h>
#include <dolfin/parameter/Parameters.h>
#include "LogManager.h"
#include "log.h"

using namespace dolfin;

static boost::scoped_array<char> buffer(0);
static unsigned int buffer_size= 0;

// Buffer allocation
void allocate_buffer(std::string msg)
{
  // va_list, start, end require a char pointer of fixed size so we
  // need to allocate the buffer here. We allocate twice the size of
  // the format string and at least DOLFIN_LINELENGTH. This should be
  // ok in most cases.
  unsigned int new_size = std::max(static_cast<unsigned int>(2*msg.size()),
                                   static_cast<unsigned int>(DOLFIN_LINELENGTH));
  //static_cast<unsigned int>(DOLFIN_LINELENGTH));
  if (new_size > buffer_size)
  {
    buffer.reset(new char[new_size]);
    buffer_size = new_size;
  }
}

// Macro for parsing arguments
#define read(buffer, msg) \
  allocate_buffer(msg); \
  va_list aptr; \
  va_start(aptr, msg); \
  vsnprintf(buffer, buffer_size, msg.c_str(), aptr); \
  va_end(aptr);

//-----------------------------------------------------------------------------
void dolfin::info(std::string msg, ...)
{
  if (!LogManager::logger.is_active())
    return; // optimization
  read(buffer.get(), msg);
  LogManager::logger.log(buffer.get());
}
//-----------------------------------------------------------------------------
void dolfin::info(const Variable& variable, bool verbose)
{
  if (!LogManager::logger.is_active())
    return; // optimization
  info(variable.str(verbose));
}
//-----------------------------------------------------------------------------
void dolfin::info(const Parameters& parameters, bool verbose)
{
  // Need separate function for Parameters since we can't make Parameters
  // a subclass of Variable (gives cyclic dependencies)

  if (!LogManager::logger.is_active())
    return; // optimization
  info(parameters.str(verbose));
}
//-----------------------------------------------------------------------------
void dolfin::info_stream(std::ostream& out, std::string msg)
{
  if (!LogManager::logger.is_active())
    return; // optimization
  std::ostream& old_out = LogManager::logger.get_output_stream();
  LogManager::logger.set_output_stream(out);
  LogManager::logger.log(msg);
  LogManager::logger.set_output_stream(old_out);
}
//-----------------------------------------------------------------------------
void dolfin::info_underline(std::string msg, ...)
{
  if (!LogManager::logger.is_active())
    return; // optimization
  read(buffer.get(), msg);
  LogManager::logger.log_underline(buffer.get());
}
//-----------------------------------------------------------------------------
void dolfin::warning(std::string msg, ...)
{
  if (!LogManager::logger.is_active())
    return; // optimization
  read(buffer.get(), msg);
  LogManager::logger.warning(buffer.get());
}
//-----------------------------------------------------------------------------
void dolfin::error(std::string msg, ...)
{
  read(buffer.get(), msg);
  LogManager::logger.error(buffer.get());
}
//-----------------------------------------------------------------------------
void dolfin::dolfin_error(std::string location,
                          std::string task,
                          std::string reason, ...)
{
  read(buffer.get(), reason);
  LogManager::logger.dolfin_error(location, task, buffer.get());
}
//-----------------------------------------------------------------------------
void dolfin::deprecation(std::string feature,
                         std::string version,
                         std::string message, ...)
{
  read(buffer.get(), message);
  LogManager::logger.deprecation(feature, version, buffer.get());
}
//-----------------------------------------------------------------------------
void dolfin::log(int log_level, std::string msg, ...)
{
  if (!LogManager::logger.is_active())
    return; // optimization
  read(buffer.get(), msg);
  LogManager::logger.log(buffer.get(), log_level);
}
//-----------------------------------------------------------------------------
void dolfin::begin(std::string msg, ...)
{
  if (!LogManager::logger.is_active())
    return; // optimization
  read(buffer.get(), msg);
  LogManager::logger.begin(buffer.get());
}
//-----------------------------------------------------------------------------
void dolfin::begin(int log_level, std::string msg, ...)
{
  if (!LogManager::logger.is_active()) return; // optimization
  read(buffer.get(), msg);
  LogManager::logger.begin(buffer.get(), log_level);
}
//-----------------------------------------------------------------------------
void dolfin::end()
{
  if (!LogManager::logger.is_active())
    return; // optimization
  LogManager::logger.end();
}
//-----------------------------------------------------------------------------
void dolfin::set_log_active(bool active)
{
  LogManager::logger.set_log_active(active);
}
//-----------------------------------------------------------------------------
void dolfin::set_log_level(int level)
{
  LogManager::logger.set_log_level(level);
}
//-----------------------------------------------------------------------------
void dolfin::set_output_stream(std::ostream& out)
{
  LogManager::logger.set_output_stream(out);
}
//-----------------------------------------------------------------------------
int dolfin::get_log_level()
{
  return LogManager::logger.get_log_level();
}
//-----------------------------------------------------------------------------
void dolfin::monitor_memory_usage()
{
  LogManager::logger.monitor_memory_usage();
}
//-----------------------------------------------------------------------------
void dolfin::not_working_in_parallel(std::string what)
{
  if (MPI::num_processes(MPI_COMM_WORLD) > 1)
  {
<<<<<<< HEAD
    //MPI::barrier();
=======
>>>>>>> 7daf1bd8
    dolfin_error("log.cpp",
                 "perform operation in parallel",
                 "%s is not yet working in parallel.\n"
                 "***          Consider filing a bug report at %s",
                 what.c_str(), "https://bitbucket.org/fenics-project/dolfin/issues");
  }
}
//-----------------------------------------------------------------------------
void dolfin::__debug(std::string file, unsigned long line,
                     std::string function, std::string format, ...)
{
  read(buffer.get(), format);
  std::ostringstream ost;
  ost << "[at " << file << ":" << line << " in " << function << "()]";
  LogManager::logger.__debug(ost.str());
  std::string msg = std::string(buffer.get());
  LogManager::logger.__debug(msg);
}
//-----------------------------------------------------------------------------
void dolfin::__dolfin_assert(std::string file, unsigned long line,
                      std::string function, std::string check)
{
  LogManager::logger.__dolfin_assert(file, line, function, check);
}
//-----------------------------------------------------------------------------<|MERGE_RESOLUTION|>--- conflicted
+++ resolved
@@ -201,10 +201,6 @@
 {
   if (MPI::num_processes(MPI_COMM_WORLD) > 1)
   {
-<<<<<<< HEAD
-    //MPI::barrier();
-=======
->>>>>>> 7daf1bd8
     dolfin_error("log.cpp",
                  "perform operation in parallel",
                  "%s is not yet working in parallel.\n"
