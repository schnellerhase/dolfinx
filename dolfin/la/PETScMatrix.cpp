--- conflicted
+++ resolved
@@ -197,7 +197,6 @@
     sparsity_pattern.num_nonzeros_diagonal(num_nonzeros);
 
     // Create matrix
-<<<<<<< HEAD
     MatCreate(PETSC_COMM_SELF, A.get());
 
     // Set size
@@ -214,10 +213,6 @@
     // FIXME: Change to MatSeqAIJSetPreallicationCSR for improved performance?
     // Allocate space (using data from sparsity pattern)
     MatSeqAIJSetPreallocation(*A, PETSC_NULL, reinterpret_cast<int*>(&num_nonzeros[0]));
-=======
-    MatCreateSeqAIJ(PETSC_COMM_SELF, M, N, 0,
-                    reinterpret_cast<int*>(&num_nonzeros[0]), A.get());
->>>>>>> 4b079a45
 
     // Set column indices
     /*
