--- conflicted
+++ resolved
@@ -20,6 +20,8 @@
 
   class GenericVector; 
   class GenericSparsityPattern;
+  template<class M>
+  class Array;
   
   /// This class defines a common interface for matrices.
   
@@ -95,27 +97,18 @@
     virtual void zero(uint m, const uint* rows) = 0;
 
     /// Set given matrix entry to value
-    virtual void set_index(std::pair<uint, uint> idx, real value) {
-      const uint i = idx.first;
-      const uint j = idx.second;
+    virtual void set(uint i, uint j, real value) {
       set(&value, 1, &i, 1, &j);  
     }
 
-<<<<<<< HEAD
-    virtual real get_index(std::pair<uint,uint> idx) {
-      real result;
-      const uint i = idx.first;
-      const uint j = idx.second;
-      get(&result, 1, &i, 1, &j);
-      return result;
-    }
-
-    // y = A x  ( or y = A^T x if transposed==true) 
-    virtual void prod(const GenericVector& x, GenericVector& y, bool transposed=false) const = 0; 
-=======
     // y = A x  ( or y = A^T x if transposed==true) 
     virtual void mult(const GenericVector& x, GenericVector& y, bool transposed=false) const = 0; 
->>>>>>> cfbe3ae1
+
+    // FIXME remove this function and re-implement the << operator in terms of sparsity pattern and get
+    /// Get non-zero values of row i
+    virtual void getRow(uint i, int& ncols, Array<int>& columns, Array<real>& values) const = 0;
+
+
 
   };
 
