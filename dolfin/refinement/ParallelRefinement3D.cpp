--- conflicted
+++ resolved
@@ -92,11 +92,7 @@
 
 
   // MPI communicator
-<<<<<<< HEAD
-  const MPI_Comm& mpi_comm = mesh.mpi_comm();
-=======
   const MPI_Comm mpi_comm = mesh.mpi_comm();
->>>>>>> 7daf1bd8
 
   warning("ParallelRefinement3D does not take care of mesh quality.\n Multiple levels of refinement may generate bad quality tetrahedra.");
 
