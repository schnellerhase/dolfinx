// Copyright (C) 2003-2009 Anders Logg.
// Licensed under the GNU LGPL Version 2.1.
//
// Modified by Garth N. Wells, 2005-2009.
// Modified by Martin Sandve Alnes, 2008.
//
// First added:  2003-11-28
// Last changed: 2009-10-02

#include <boost/scoped_array.hpp>

#include <algorithm>
#include <boost/assign/list_of.hpp>
#include <dolfin/log/log.h>
#include <dolfin/common/NoDeleter.h>
#include <dolfin/io/File.h>
#include <dolfin/la/GenericVector.h>
#include <dolfin/la/DefaultFactory.h>
#include <dolfin/fem/FiniteElement.h>
#include <dolfin/fem/DofMap.h>
#include <dolfin/fem/UFC.h>
#include <dolfin/mesh/IntersectionDetector.h>
#include <dolfin/mesh/Vertex.h>
#include "Data.h"
#include "Expression.h"
#include "FunctionSpace.h"
#include "Function.h"

using namespace dolfin;

//-----------------------------------------------------------------------------
Function::Function(const FunctionSpace& V)
  : Variable("v", "unnamed function"),
    _function_space(reference_to_no_delete_pointer(V)),
    _off_process_vector(static_cast<GenericVector*>(0)), scratch0(V.element())
{
  init_vector();
}
//-----------------------------------------------------------------------------
Function::Function(boost::shared_ptr<const FunctionSpace> V)
  : Variable("v", "unnamed function"),
    _function_space(V),
    _off_process_vector(static_cast<GenericVector*>(0)), scratch0(V->element())
{
  init_vector();
}
//-----------------------------------------------------------------------------
Function::Function(boost::shared_ptr<const FunctionSpace> V,
                   GenericVector& x)
  : Variable("v", "unnamed function"),
    _function_space(V),
    _vector(reference_to_no_delete_pointer(x)),
    _off_process_vector(static_cast<GenericVector*>(0)), scratch0(V->element())
{
  assert(V->dofmap().global_dimension() == x.size());
}
//-----------------------------------------------------------------------------
Function::Function(boost::shared_ptr<const FunctionSpace> V,
                   boost::shared_ptr<GenericVector> x)
  : Variable("v", "unnamed function"),
    _function_space(V),
    _vector(x),
    _off_process_vector(static_cast<GenericVector*>(0)), scratch0(V->element())
{
<<<<<<< HEAD
  // FIXME: Is this assertion correct, should it be ==?
  assert(V->dofmap().global_dimension() <= x->size());
=======
  assert(V->dofmap().global_dimension() == x->size());
>>>>>>> 4437d435
}
//-----------------------------------------------------------------------------
Function::Function(const FunctionSpace& V, GenericVector& x)
  : Variable("v", "unnamed function"),
    _function_space(reference_to_no_delete_pointer(V)),
    _vector(reference_to_no_delete_pointer(x)),
    _off_process_vector(static_cast<GenericVector*>(0)), scratch0(V.element())
{
  assert(V.dofmap().global_dimension() == x.size());
}
//-----------------------------------------------------------------------------
Function::Function(const FunctionSpace& V, std::string filename)
  : Variable("v", "unnamed function"),
    _function_space(reference_to_no_delete_pointer(V)),
    _off_process_vector(static_cast<GenericVector*>(0)), scratch0(V.element())
{
  // Initialize vector
  init_vector();

  // Read vector from file
  File file(filename);
  file >> *_vector;

  // Check size of vector
  if (_vector->size() != _function_space->dim())
    error("Unable to read Function from file, number of degrees of freedom (%d) does not match dimension of function space (%d).", _vector->size(), _function_space->dim());
}
//-----------------------------------------------------------------------------
Function::Function(boost::shared_ptr<const FunctionSpace> V, std::string filename)
  : Variable("v", "unnamed function"),
    _function_space(V),
    _off_process_vector(static_cast<GenericVector*>(0)), scratch0(V->element())
{
  // Create vector
  DefaultFactory factory;
  _vector.reset(factory.create_vector());

  // Initialize vector
  init_vector();

  // Read vector from file
  File file(filename);
  file >> *_vector;

  // Check size of vector
  if (_vector->size() != _function_space->dim())
    error("Unable to read Function from file, number of degrees of freedom (%d) does not match dimension of function space (%d).", _vector->size(), _function_space->dim());
}
//-----------------------------------------------------------------------------
Function::Function(const Function& v)
  : Variable("v", "unnamed function"),
    _function_space(static_cast<FunctionSpace*>(0)),
    _vector(static_cast<GenericVector*>(0)),
    _off_process_vector(static_cast<GenericVector*>(0))
{
  *this = v;
}
//-----------------------------------------------------------------------------
Function::~Function()
{
  // Do nothing
}
//-----------------------------------------------------------------------------
const Function& Function::operator= (const Function& v)
{
  // Make a copy of all the data, or if v is a sub-function, then we collapse
  // the dof map and copy only the relevant entries from the vector of v.
  if (v._vector->size() == v._function_space->dim())
  {
    // Copy function space
    _function_space = v._function_space;

    // Copy vector
    *_vector = *v._vector;
  }
  else
  {
    // Create collapsed dof map
    std::map<uint, uint> collapsed_map;
    boost::shared_ptr<DofMap> collapsed_dof_map(v._function_space->dofmap().collapse(collapsed_map));

    // Create new FunctionsSpapce
    _function_space = v._function_space->collapse_sub_space(collapsed_dof_map);
    assert(collapsed_map.size() == _function_space->dofmap().global_dimension());

    // Create new vector
    const uint size = collapsed_dof_map->global_dimension();
    _vector.reset(v.vector().factory().create_vector());
    _vector->resize(size);

    // Get rows of original and new vectors
    std::map<uint, uint>::const_iterator entry;
    std::vector<uint> new_rows(size);
    std::vector<uint> old_rows(size);
    uint i = 0;
    for (entry = collapsed_map.begin(); entry != collapsed_map.end(); ++entry)
    {
      new_rows[i] = entry->first;
      old_rows[i++] = entry->second;
    }

    // Get old values and set new values
    v.gather();
    std::vector<double> values(size);
    v.get(&values[0], size, &old_rows[0]);
    this->_vector->set(&values[0], size, &new_rows[0]);
  }
  scratch0.init(this->_function_space->element());

  return *this;
}
//-----------------------------------------------------------------------------
const Function& Function::operator= (const Expression& v)
{
  interpolate(v);
  return *this;
}
//-----------------------------------------------------------------------------
Function& Function::operator[] (uint i)
{
  // Check if sub-Function is in the cache, otherwise create and add to cache
  boost::ptr_map<uint, Function>::iterator sub_function = sub_functions.find(i);
  if (sub_function != sub_functions.end())
    return *(sub_function->second);
  else
  {
    // Extract function subspace
    std::vector<uint> component = boost::assign::list_of(i);
    boost::shared_ptr<const FunctionSpace> sub_space(this->function_space().extract_sub_space(component));

    // Insert sub-Function into map and return reference
    sub_functions.insert(i, new Function(sub_space, this->_vector));
    return *(sub_functions.find(i)->second);
  }
}
//-----------------------------------------------------------------------------
const FunctionSpace& Function::function_space() const
{
  assert(_function_space);
  return *_function_space;
}
//-----------------------------------------------------------------------------
boost::shared_ptr<const FunctionSpace> Function::function_space_ptr() const
{
  assert(_function_space);
  return _function_space;
}
//-----------------------------------------------------------------------------
GenericVector& Function::vector()
{
  // Check that this is not a sub function.
  if (_vector->size() != _function_space->dofmap().global_dimension())
    error("You are attempting to access a non-const vector from a sub-Function.");
  return *_vector;
}
//-----------------------------------------------------------------------------
const GenericVector& Function::vector() const
{
  assert(_vector);
  return *_vector;
}
//-----------------------------------------------------------------------------
bool Function::in(const FunctionSpace& V) const
{
  assert(_function_space);
  return _function_space.get() == &V;
}
//-----------------------------------------------------------------------------
dolfin::uint Function::geometric_dimension() const
{
  assert(_function_space);
  return _function_space->mesh().geometry().dim();
}
//-----------------------------------------------------------------------------
void Function::eval(double* values, const double* x) const
{
  assert(values);
  assert(x);

  // Initialize intersection detector if not done before
  if (!intersection_detector)
    intersection_detector.reset(new IntersectionDetector(_function_space->mesh()));

  // Find the cell that contains x
  Point point(_function_space->mesh().geometry().dim(), x);
  std::vector<uint> cells;
  intersection_detector->intersection(point, cells);
  if (cells.size() < 1)
    error("Unable to evaluate function at given point (not inside domain).");
  Cell cell(_function_space->mesh(), cells[0]);
  UFCCell ufc_cell(cell);

  // Evaluate
  eval(values, x, ufc_cell, cell.index());
}
//-----------------------------------------------------------------------------
void Function::eval(double* values, const Data& data) const
{
  assert(values);
  assert(data.x);

  // FIXME: Dangerous since we can't be sure this cell originates from the
  // FIXME: same mesh!

  // Use UFC cell if available
  if (data._ufc_cell)
  {
    const uint cell_index = data._ufc_cell->entity_indices[data._ufc_cell->topological_dimension][0];
   eval(values, data.x, *data._ufc_cell, cell_index);
  }
  else
    eval(values, data.x);
}
//-----------------------------------------------------------------------------
void Function::eval(double* values,
                    const double* x,
                    const ufc::cell& ufc_cell,
                    uint cell_index) const
{
  assert(values);
  assert(x);

  // Restrict function to cell
  Cell cell(_function_space->mesh(), cell_index);
  restrict(scratch0.coefficients, _function_space->element(), cell, ufc_cell, -1);

  // Compute linear combination
  for (uint j = 0; j < scratch0.size; j++)
    values[j] = 0.0;
  for (uint i = 0; i < _function_space->element().space_dimension(); i++)
  {
    _function_space->element().evaluate_basis(i, scratch0.values, x, ufc_cell);
    for (uint j = 0; j < scratch0.size; j++)
      values[j] += (scratch0.coefficients[i])*(scratch0.values[j]);
  }
}
//-----------------------------------------------------------------------------
void Function::interpolate(const Coefficient& v)
{
  init_vector();
  function_space().interpolate(*_vector, v);
}
//-----------------------------------------------------------------------------
void Function::compute_vertex_values(double* vertex_values) const
{
  warning("FunctionSpace::interpolate_vertex_values requires revision.");
  assert(vertex_values);

  // Gather off-process dofs
  gather();

  // Get mesh and finite element
  const Mesh& mesh = _function_space->mesh();
  const FiniteElement& element = _function_space->element();

  // Local data for interpolation on each cell
  const uint num_cell_vertices = mesh.type().num_vertices(mesh.topology().dim());
  boost::scoped_array<double> local_vertex_values(new double[scratch0.size*num_cell_vertices]);

  // Interpolate vertex values on each cell (using last computed value if not
  // continuous, e.g. discontinuous Galerkin methods)
  UFCCell ufc_cell(mesh);
  for (CellIterator cell(mesh); !cell.end(); ++cell)
  {
    // Update to current cell
    ufc_cell.update(*cell);

    // Pick values from global vector
    restrict(scratch0.coefficients, element, *cell, ufc_cell, -1);

    // Interpolate values at the vertices
    element.interpolate_vertex_values(local_vertex_values.get(), scratch0.coefficients, ufc_cell);

    // Copy values to array of vertex values
    for (VertexIterator vertex(*cell); !vertex.end(); ++vertex)
    {
      for (uint i = 0; i < scratch0.size; ++i)
      {
        const uint local_index  = vertex.pos()*scratch0.size + i;
        const uint global_index = i*mesh.num_vertices() + vertex->index();
        vertex_values[global_index] = local_vertex_values[local_index];
      }
    }
  }
}
//-----------------------------------------------------------------------------
void Function::compute_off_process_dofs() const
{
  // Clear data
  _off_process_dofs.clear();
  global_to_local.clear();

  // Get mesh
  assert(_function_space);
  const Mesh& mesh = _function_space->mesh();

  // Storage for each cell dofs
  const DofMap& dofmap = _function_space->dofmap();
  const uint num_dofs_per_cell = _function_space->element().space_dimension();
  const uint num_dofs_global = vector().size();
  boost::scoped_array<uint> dofs(new uint[num_dofs_per_cell]);

  // Iterate over mesh and check which dofs are needed
  UFCCell ufc_cell(mesh);
  uint i = 0;
  for (CellIterator cell(mesh); !cell.end(); ++cell)
  {
    // Update to current cell
    ufc_cell.update(*cell);

    // Tabulate dofs on cell
    dofmap.tabulate_dofs(dofs.get(), ufc_cell, cell->index());

    for (uint d = 0; d < num_dofs_per_cell; ++d)
    {
      const uint dof = dofs[d];
      const uint index_owner = MPI::index_owner(dof, num_dofs_global);
      if (index_owner != MPI::process_number())
      {
        if (std::find(_off_process_dofs.begin(), _off_process_dofs.end(), dof) == _off_process_dofs.end())
        {
          _off_process_dofs.push_back(dof);
          global_to_local[dof] = i++;
        }
      }
    }
  }
}
//-----------------------------------------------------------------------------
void Function::init_vector()
{
  // Get size
  const uint N = _function_space->dofmap().global_dimension();

  // Create vector of dofs
  if (!_vector)
  {
    DefaultFactory factory;
    _vector.reset(factory.create_vector());
  }

  // Initialize vector of dofs
  assert(_vector);
  _vector->resize(N);
  _vector->zero();
}
//-----------------------------------------------------------------------------
void Function::get(double* block, uint m, const uint* rows) const
{
  // Get local ownership range
  const std::pair<uint, uint> range = _vector->local_range();

  // Get local values when running in serial or collect values in parallel
  if (range.first == 0 && range.second == _vector->size())
    _vector->get(block, m, rows);
  else
  {
    if (!_off_process_vector.get())
      error("Function has not been prepared with off-process data. Did you forget to call Function::gather()?");

    // FIXME: Perform some more sanity checks

    // Build lists of local and nonlocal coefficients
    uint n_local = 0;
    uint n_nonlocal = 0;
    for (uint i = 0; i < m; ++i)
    {
      if (rows[i] >= range.first && rows[i] < range.second)
      {
        scratch.local_index[n_local]  = i;
        scratch.local_rows[n_local++] = rows[i];
     }
      else
      {
        scratch.nonlocal_index[n_nonlocal]  = i;
        scratch.nonlocal_rows[n_nonlocal++] = global_to_local[rows[i]];
      }
    }

    // Get local coefficients
    _vector->get_local(scratch.local_block, n_local, scratch.local_rows);

    // Get off process coefficients
    _off_process_vector->get_local(scratch.nonlocal_block, n_nonlocal, scratch.nonlocal_rows);

    // Copy result into block
    for (uint i = 0; i < n_local; ++i)
      block[scratch.local_index[i]] = scratch.local_block[i];
    for (uint i = 0; i < n_nonlocal; ++i)
      block[scratch.nonlocal_index[i]] = scratch.nonlocal_block[i];
  }
}
//-----------------------------------------------------------------------------
void Function::restrict(double* w,
                        const FiniteElement& element,
                        const Cell& dolfin_cell,
                        const ufc::cell& ufc_cell,
                        int local_facet) const
{
  assert(w);

  // FIXME: This is where we need to handle non-matching meshes etc.
  // FIXME: We need to check whether we are on the same mesh and have
  // FIXME: the same element and then use this simple version. Otherwise
  // FIXME: work a bit harder to get the local expansion coefficients.

  // Get dofmap
  const DofMap& dofmap = _function_space->dofmap();

  // Tabulate dofs
  boost::scoped_array<uint> dofs(new uint[dofmap.local_dimension(ufc_cell)]);
  dofmap.tabulate_dofs(dofs.get(), ufc_cell, dolfin_cell.index());

  // Pick values from vector(s)
  get(w, dofmap.local_dimension(ufc_cell), dofs.get());
}
//-----------------------------------------------------------------------------
void Function::gather() const
{
  // Gather off-process coefficients if running in parallel and function has a vector
  if (MPI::num_processes() > 1)
  {
    assert(_function_space);

    // Initialise scratch space
    scratch.init(_function_space->dofmap().max_local_dimension());

    // Compute lists of off-process dofs
    compute_off_process_dofs();

    // Create off process vector if it doesn't exist
    if (!_off_process_vector.get())
      _off_process_vector.reset(_vector->factory().create_local_vector());

    // Gather off process coefficients
    _vector->gather(*_off_process_vector, _off_process_dofs);
  }
}
//-----------------------------------------------------------------------------
//-----------------------------------------------------------------------------
Function::Scratch0::Scratch0(const FiniteElement& element)
  : size(0), dofs(0), coefficients(0), values(0)
{
  init(element);
}
//-----------------------------------------------------------------------------
Function::Scratch0::Scratch0()
  : size(0), dofs(0), coefficients(0), values(0)
{
  // Do nothing
}
//-----------------------------------------------------------------------------
Function::Scratch0::~Scratch0()
{
  delete [] dofs;
  delete [] coefficients;
  delete [] values;
}
//-----------------------------------------------------------------------------
void Function::Scratch0::init(const FiniteElement& element)
{
  // Compute size of value (number of entries in tensor value)
  size = 1;
  for (uint i = 0; i < element.value_rank(); i++)
    size *= element.value_dimension(i);

  // Initialize local array for mapping of dofs
  delete [] dofs;
  dofs = new uint[element.space_dimension()];
  for (uint i = 0; i < element.space_dimension(); i++)
    dofs[i] = 0;

  // Initialize local array for expansion coefficients
  delete [] coefficients;
  coefficients = new double[element.space_dimension()];
  for (uint i = 0; i < element.space_dimension(); i++)
    coefficients[i] = 0.0;

  // Initialize local array for values
  delete [] values;
  values = new double[size];
  for (uint i = 0; i < size; i++)
    values[i] = 0.0;
}
//-----------------------------------------------------------------------------<|MERGE_RESOLUTION|>--- conflicted
+++ resolved
@@ -62,12 +62,7 @@
     _vector(x),
     _off_process_vector(static_cast<GenericVector*>(0)), scratch0(V->element())
 {
-<<<<<<< HEAD
-  // FIXME: Is this assertion correct, should it be ==?
-  assert(V->dofmap().global_dimension() <= x->size());
-=======
   assert(V->dofmap().global_dimension() == x->size());
->>>>>>> 4437d435
 }
 //-----------------------------------------------------------------------------
 Function::Function(const FunctionSpace& V, GenericVector& x)
