--- conflicted
+++ resolved
@@ -113,17 +113,12 @@
 
 # List of demos that throw expected errors in parallel
 not_working_in_parallel = \
-<<<<<<< HEAD
-  [os.path.join(demodir, 'pde',          'biharmonic',                  'cpp'),    \
-   os.path.join(demodir, 'pde',          'biharmonic',                  'python'), \
-=======
   [os.path.join(demodir, 'documented',   'biharmonic',                  'cpp'),    \
    os.path.join(demodir, 'documented',   'biharmonic',                  'python'), \
    os.path.join(demodir, 'undocumented', 'adaptive-poisson',            'cpp'),    \
    os.path.join(demodir, 'undocumented', 'adaptive-poisson',            'python'), \
    os.path.join(demodir, 'undocumented', 'ale',                         'cpp'),    \
    os.path.join(demodir, 'undocumented', 'ale',                         'python'), \
->>>>>>> 61504fbc
    os.path.join(demodir, 'undocumented', 'auto-adaptive-navier-stokes', 'cpp'),    \
    os.path.join(demodir, 'undocumented', 'auto-adaptive-navier-stokes', 'python'), \
    os.path.join(demodir, 'documented',   'auto-adaptive-poisson',       'cpp'),    \
@@ -136,6 +131,8 @@
    os.path.join(demodir, 'undocumented', 'eval',                        'python'), \
    os.path.join(demodir, 'undocumented', 'extrapolation',               'cpp'),    \
    os.path.join(demodir, 'undocumented', 'extrapolation',               'python'), \
+   os.path.join(demodir, 'undocumented', 'meshfunction',                'cpp'),    \
+   os.path.join(demodir, 'undocumented', 'meshfunction',                'python'), \
    os.path.join(demodir, 'undocumented', 'meshfunction-refinement',     'cpp'),    \
    os.path.join(demodir, 'undocumented', 'meshfunction-refinement',     'python'), \
    os.path.join(demodir, 'undocumented', 'nonmatching-interpolation',   'cpp'),    \
