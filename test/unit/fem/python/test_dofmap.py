#!/usr/bin/env py.test

"""Unit tests for the fem interface"""

# Copyright (C) 2009-2014 Garth N. Wells
#
# This file is part of DOLFIN.
#
# DOLFIN is free software: you can redistribute it and/or modify
# it under the terms of the GNU Lesser General Public License as published by
# the Free Software Foundation, either version 3 of the License, or
# (at your option) any later version.
#
# DOLFIN is distributed in the hope that it will be useful,
# but WITHOUT ANY WARRANTY; without even the implied warranty of
# MERCHANTABILITY or FITNESS FOR A PARTICULAR PURPOSE. See the
# GNU Lesser General Public License for more details.
#
# You should have received a copy of the GNU Lesser General Public License
# along with DOLFIN. If not, see <http://www.gnu.org/licenses/>.

from __future__ import print_function
import pytest
import numpy as np
from dolfin import *

<<<<<<< HEAD
from dolfin_utils import *

@fixture
=======
from dolfin_utils.test import *

fixt = pytest.fixture(scope="module")

@fixt
>>>>>>> f1fcad47
def mesh():
    return UnitSquareMesh(4, 4)

@fixture
def V(mesh):
    return FunctionSpace(mesh, "Lagrange", 1)

@fixture
def Q(mesh):
    return VectorFunctionSpace(mesh, "Lagrange", 1)

@fixture
def W(V, Q):
    return V*Q


reorder_dofs = set_parameters_fixture("reorder_dofs_serial", [True, False])


def test_tabulate_coord(mesh, V, W):

    L0  = W.sub(0)
    L1  = W.sub(1)
    L01 = L1.sub(0)
    L11 = L1.sub(1)

    coord0 = np.zeros((3,2), dtype="d")
    coord1 = np.zeros((3,2), dtype="d")
    coord2 = np.zeros((3,2), dtype="d")
    coord3 = np.zeros((3,2), dtype="d")

    for cell in cells(mesh):
        V.dofmap().tabulate_coordinates(cell, coord0)
        L0.dofmap().tabulate_coordinates(cell, coord1)
        L01.dofmap().tabulate_coordinates(cell, coord2)
        L11.dofmap().tabulate_coordinates(cell, coord3)
        coord4 = L1.dofmap().tabulate_coordinates(cell)

        assert (coord0 == coord1).all()
        assert (coord0 == coord2).all()
        assert (coord0 == coord3).all()
        assert (coord4[:3] == coord0).all()
        assert (coord4[3:] == coord0).all()

def test_tabulate_dofs(mesh, W):

    L0   = W.sub(0)
    L1   = W.sub(1)
    L01  = L1.sub(0)
    L11  = L1.sub(1)

    for i, cell in enumerate(cells(mesh)):

        dofs0 = L0.dofmap().cell_dofs(cell.index())

        dofs1 = L01.dofmap().cell_dofs(cell.index())
        dofs2 = L11.dofmap().cell_dofs(cell.index())
        dofs3 = L1.dofmap().cell_dofs(cell.index())

        assert np.array_equal(dofs0, L0.dofmap().cell_dofs(i))
        assert np.array_equal(dofs1, L01.dofmap().cell_dofs(i))
        assert np.array_equal(dofs2, L11.dofmap().cell_dofs(i))
        assert np.array_equal(dofs3, L1.dofmap().cell_dofs(i))

        assert len(np.intersect1d(dofs0, dofs1)) == 0
        assert len(np.intersect1d(dofs0, dofs2)) == 0
        assert len(np.intersect1d(dofs1, dofs2)) == 0
        assert np.array_equal(np.append(dofs1, dofs2), dofs3)

def test_tabulate_coord_periodic():

    class PeriodicBoundary2(SubDomain):
        def inside(self, x, on_boundary):
            return x[0] < DOLFIN_EPS
        def map(self, x, y):
            y[0] = x[0] - 1.0
            y[1] = x[1]

    # Create periodic boundary condition
    periodic_boundary = PeriodicBoundary2()

    mesh = UnitSquareMesh(4, 4)

    V = FunctionSpace(mesh, "Lagrange", 1,  constrained_domain=periodic_boundary)
    Q = VectorFunctionSpace(mesh, "Lagrange", 1,  constrained_domain=periodic_boundary)
    W = V*Q

    L0  = W.sub(0)
    L1  = W.sub(1)
    L01 = L1.sub(0)
    L11 = L1.sub(1)

    coord0 = np.zeros((3,2), dtype="d")
    coord1 = np.zeros((3,2), dtype="d")
    coord2 = np.zeros((3,2), dtype="d")
    coord3 = np.zeros((3,2), dtype="d")

    for cell in cells(mesh):
        V.dofmap().tabulate_coordinates(cell, coord0)
        L0.dofmap().tabulate_coordinates(cell, coord1)
        L01.dofmap().tabulate_coordinates(cell, coord2)
        L11.dofmap().tabulate_coordinates(cell, coord3)
        coord4 = L1.dofmap().tabulate_coordinates(cell)

        assert (coord0 == coord1).all()
        assert (coord0 == coord2).all()
        assert (coord0 == coord3).all()
        assert (coord4[:3] == coord0).all()
        assert (coord4[3:] == coord0).all()

def test_tabulate_dofs_periodic():

    class PeriodicBoundary2(SubDomain):
        def inside(self, x, on_boundary):
            return x[0] < DOLFIN_EPS
        def map(self, x, y):
            y[0] = x[0] - 1.0
            y[1] = x[1]

    mesh = UnitSquareMesh(5, 5)

    # Create periodic boundary
    periodic_boundary = PeriodicBoundary2()

    V = FunctionSpace(mesh, "Lagrange", 2, constrained_domain=periodic_boundary)
    Q = VectorFunctionSpace(mesh, "Lagrange", 2, constrained_domain=periodic_boundary)
    W = V*Q

    L0   = W.sub(0)
    L1   = W.sub(1)
    L01  = L1.sub(0)
    L11  = L1.sub(1)

    # Check dimensions
    assert V.dim() == 110
    assert Q.dim() == 220
    assert L0.dim() == V.dim()
    assert L1.dim() == Q.dim()
    assert L01.dim() == V.dim()
    assert L11.dim() == V.dim()

    for i, cell in enumerate(cells(mesh)):

        dofs0 = L0.dofmap().cell_dofs(cell.index())

        dofs1 = L01.dofmap().cell_dofs(cell.index())
        dofs2 = L11.dofmap().cell_dofs(cell.index())
        dofs3 = L1.dofmap().cell_dofs(cell.index())

        assert np.array_equal(dofs0, L0.dofmap().cell_dofs(i))
        assert np.array_equal(dofs1, L01.dofmap().cell_dofs(i))
        assert np.array_equal(dofs2, L11.dofmap().cell_dofs(i))
        assert np.array_equal(dofs3, L1.dofmap().cell_dofs(i))

        assert len(np.intersect1d(dofs0, dofs1)) == 0
        assert len(np.intersect1d(dofs0, dofs2)) == 0
        assert len(np.intersect1d(dofs1, dofs2)) == 0
        assert np.array_equal(np.append(dofs1, dofs2), dofs3)

def test_global_dof_builder():

    mesh = UnitSquareMesh(3, 3)

    V = VectorFunctionSpace(mesh, "CG", 1)
    Q = FunctionSpace(mesh, "CG", 1)
    R = FunctionSpace(mesh, "R", 0)

    W = MixedFunctionSpace([Q, Q, Q, R])
    W = MixedFunctionSpace([Q, Q, R, Q])
    W = MixedFunctionSpace([V, R])
    W = MixedFunctionSpace([R, V])


def test_dof_to_vertex_map(mesh, reorder_dofs):

    # Check for both reordered and UFC ordered dofs
    V = FunctionSpace(mesh, "Lagrange", 1)
    Q = VectorFunctionSpace(mesh, "Lagrange", 1)
    W = V*Q

    u = Function(V)
    e = Expression("x[0]+x[1]")
    u.interpolate(e)

    vert_values = mesh.coordinates().sum(1)
    func_values = -1*np.ones(len(vert_values))
    func_values[dof_to_vertex_map(V)] = u.vector().array()

    for v_val, f_val in zip(vert_values, func_values):
        # Do not compare dofs owned by other process
        if f_val != -1:
            assert round(f_val - v_val, 7) == 0

    c0 = Constant((1,2))
    u0 = Function(Q)
    u0.interpolate(c0)

    vert_values = np.zeros(mesh.num_vertices()*2)
    u1 = Function(Q)
    vert_values[::2] = 1
    vert_values[1::2] = 2

    u1.vector().set_local(vert_values[dof_to_vertex_map(Q)].copy())
    assert round((u0.vector()-u1.vector()).sum() - 0.0, 7) == 0

    W = FunctionSpace(mesh, "DG", 0)
    with pytest.raises(RuntimeError):
        dof_to_vertex_map(W)

    W = Q*FunctionSpace(mesh, "R", 0)
    with pytest.raises(RuntimeError):
        dof_to_vertex_map(W)

    W = FunctionSpace(mesh, "CG", 2)
    with pytest.raises(RuntimeError):
        dof_to_vertex_map(W)

    W = VectorFunctionSpace(mesh, "CG", 1)
    with pytest.raises(RuntimeError):
        dof_to_vertex_map(W.sub(0))


def test_entity_dofs(mesh):

    # Test that num entity dofs is correctly wrapped to
    # dolfin::DofMap
    V = FunctionSpace(mesh, "CG", 1)
    assert V.dofmap().num_entity_dofs(0) == 1
    assert V.dofmap().num_entity_dofs(1) == 0
    assert V.dofmap().num_entity_dofs(2) == 0

    V = VectorFunctionSpace(mesh, "CG", 1)
    assert V.dofmap().num_entity_dofs(0) == 2
    assert V.dofmap().num_entity_dofs(1) == 0
    assert V.dofmap().num_entity_dofs(2) == 0

    V = FunctionSpace(mesh, "CG", 2)
    assert V.dofmap().num_entity_dofs(0) == 1
    assert V.dofmap().num_entity_dofs(1) == 1
    assert V.dofmap().num_entity_dofs(2) == 0

    V = FunctionSpace(mesh, "CG", 3)
    assert V.dofmap().num_entity_dofs(0) == 1
    assert V.dofmap().num_entity_dofs(1) == 2
    assert V.dofmap().num_entity_dofs(2) == 1

    V = FunctionSpace(mesh, "DG", 0)
    assert V.dofmap().num_entity_dofs(0) == 0
    assert V.dofmap().num_entity_dofs(1) == 0
    assert V.dofmap().num_entity_dofs(2) == 1

    V = FunctionSpace(mesh, "DG", 1)
    assert V.dofmap().num_entity_dofs(0) == 0
    assert V.dofmap().num_entity_dofs(1) == 0
    assert V.dofmap().num_entity_dofs(2) == 3

    V = VectorFunctionSpace(mesh, "CG", 1)

    # Note this numbering is dependent on FFC and can change This
    # test is here just to check that we get correct numbers
    # mapped from ufc generated code to dolfin
    for i, cdofs in enumerate([[0,3], [1,4], [2,5]]):
        dofs = V.dofmap().tabulate_entity_dofs(0, i)
        assert all(d==cd for d, cd in zip(dofs, cdofs))


def test_clear_sub_map_data(mesh):
    V = FunctionSpace(mesh, "CG", 2)
    with pytest.raises(ValueError):
        V.sub(1)

    V = VectorFunctionSpace(mesh, "CG", 2)
    V1 = V.sub(1)

    # Clean sub-map data
    V.dofmap().clear_sub_map_data()

    # Can still get previously computed map
    V1 = V.sub(1)

    # New sub-map should throw an error
    with pytest.raises(RuntimeError):
        V.sub(0)

@skip_in_serial
def test_mpi_dofmap_stats(mesh):

    V = FunctionSpace(mesh, "CG", 1)
    assert len(V.dofmap().shared_nodes()) > 0
    neighbours = V.dofmap().neighbours()
    for processes in V.dofmap().shared_nodes().values():
        for process in processes:
            assert process in neighbours

    for owner in V.dofmap().off_process_owner():
        assert owner in neighbours<|MERGE_RESOLUTION|>--- conflicted
+++ resolved
@@ -24,17 +24,9 @@
 import numpy as np
 from dolfin import *
 
-<<<<<<< HEAD
-from dolfin_utils import *
+from dolfin_utils.test import *
 
 @fixture
-=======
-from dolfin_utils.test import *
-
-fixt = pytest.fixture(scope="module")
-
-@fixt
->>>>>>> f1fcad47
 def mesh():
     return UnitSquareMesh(4, 4)
 
