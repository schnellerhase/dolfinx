"""Run all unit tests."""

# Copyright (C) 2006-2011 Anders Logg
#
# This file is part of DOLFIN.
#
# DOLFIN is free software: you can redistribute it and/or modify
# it under the terms of the GNU Lesser General Public License as published by
# the Free Software Foundation, either version 3 of the License, or
# (at your option) any later version.
#
# DOLFIN is distributed in the hope that it will be useful,
# but WITHOUT ANY WARRANTY; without even the implied warranty of
# MERCHANTABILITY or FITNESS FOR A PARTICULAR PURPOSE. See the
# GNU Lesser General Public License for more details.
#
# You should have received a copy of the GNU Lesser General Public License
# along with DOLFIN. If not, see <http://www.gnu.org/licenses/>.
#
# Modified by Johannes Ring 2009, 2011-2012
# Modified by Garth N. Wells 2009-2011
#
# First added:  2006-08-09
# Last changed: 2013-04-18

import sys, os, re
import platform
from instant import get_status_output
from dolfin import has_mpi, has_parmetis, has_scotch, has_linear_algebra_backend

# Tests to run
tests = {
    "ale":            ["HarmonicSmoothing"],
    "armadillo":      ["test"],
    "adaptivity":     ["errorcontrol", "TimeSeries"],
    "book":           ["chapter_1", "chapter_10"],
    "fem":            ["solving", "Assembler", "DirichletBC", "DofMap", \
                           "FiniteElement", "Form", "SystemAssembler",
                       "PeriodicBC", "manifolds"],
    "multistage":     ["RKSolver", "PointIntegralSolver"],
    "function":       ["Constant", "Expression", "Function", "FunctionSpace", \
                           "SpecialFunctions"],
    "io":             ["vtk", "XMLMeshFunction", "XMLMesh", \
                           "XMLMeshValueCollection", "XMLVector", \
                           "XMLMeshData", "XMLLocalMeshData", \
                           "XDMF", "HDF5", "Exodus"],
    "jit":            ["test"],
    "la":             ["test", "solve", "Matrix", "Scalar", "Vector", \
                           "KrylovSolver", "LinearOperator"],
    "nls":            ["PETScSNESSolver","TAOLinearBoundSolver"],
    "math":           ["test"],
    "meshconvert":    ["test"],
<<<<<<< HEAD
    "mesh":           ["Edge", "Face", "MeshData", "MeshEditor", \
                           "MeshFunction", "MeshIterator", "MeshMarkers", \
                           "MeshValueCollection", "BoundaryMesh", "Mesh", \
                           "SubMesh"],
=======
    "mesh":           ["Cell", "Edge", "Face", "MeshData", "MeshEditor",
                       "MeshFunction", "MeshIterator", "MeshMarkers",
                       "MeshValueCollection", "BoundaryMesh", "Mesh", "SubMesh"],
>>>>>>> 540c4f61
    "parameter":      ["Parameters"],
    "python-extras":  ["test"],
    "quadrature":     ["BaryCenter"],
    "refinement":     ["test"],
    "intersection":   ["IntersectionOperator"],
    "geometry":       ["BoundingBoxTree"]
    }

# FIXME: Graph tests disabled for now since SCOTCH is now required

# Run both C++ and Python tests as default
only_python = False

# Check if we should run only Python tests, use for quick testing
if len(sys.argv) == 2 and sys.argv[1] == "--only-python":
    only_python = True

# Build prefix list
prefixes = [""]
if has_mpi() and (has_parmetis() or has_scotch()) and \
       (has_linear_algebra_backend("Epetra") or has_linear_algebra_backend("PETSc")):
    prefixes.append("mpirun -np 3 ")
else:
    print "DOLFIN has not been compiled with MPI and/or ParMETIS/SCOTCH. Unit tests will not be run in parallel."

# Allow to disable parallel testing
if "DISABLE_PARALLEL_TESTING" in os.environ:
    prefixes = [""]

# Set non-interactive
os.putenv('DOLFIN_NOPLOT', '1')

failed = []
# Run tests in serial, then in parallel
for prefix in prefixes:
    for test, subtests in tests.items():
        for subtest in subtests:
            print "Running unit tests for %s (%s) with prefix '%s'" % (test,  subtest, prefix)
            print "----------------------------------------------------------------------"

            cpptest_executable = "test_" + subtest
            if platform.system() == 'Windows':
                cpptest_executable += '.exe'
            print "C++:   ",
            if only_python:
                print "Skipping tests as requested (--only-python)"
            elif not  os.path.isfile(os.path.join(test, "cpp", cpptest_executable)):
                print "This test set does not have a C++ version"
            else:
                os.chdir(os.path.join(test, "cpp"))
                status, output = get_status_output("%s.%s%s" % \
                                   (prefix, os.path.sep, cpptest_executable))
                os.chdir(os.path.join(os.pardir, os.pardir))
                if status == 0 and "OK" in output:
                    print "OK",
                    match = re.search("OK \((\d+)\)", output)
                    if match:
                        num_tests = int(match.groups()[0])
                        print "(%d tests)" % num_tests,
                    print
                else:
                    print "*** Failed"
                    failed += [(test, subtest, "C++", output)]

            print "Python:",
            if os.path.isfile(os.path.join(test, "python", subtest + ".py")):
                os.chdir(os.path.join(test,"python"))
                status, output = get_status_output("%spython .%s%s.py" % \
                                   (prefix, os.path.sep, subtest))
                os.chdir(os.path.join(os.pardir, os.pardir))
                if status == 0 and "OK" in output:
                    print "OK",
                    match = re.search("Ran (\d+) test", output)
                    if match:
                        num_tests = int(match.groups()[0])
                        print "(%d tests)" % num_tests,
                    print
                else:
                    print "*** Failed"
                    failed += [(test, subtest, "Python", output)]
            else:
                print "Skipping"

            print ""

    # Print output for failed tests
    for (test, subtest, interface, output) in failed:
        print "One or more unit tests failed for %s (%s, %s):" % (test, subtest, interface)
        print output
        open("fail.log", "w").write(output)

# Return error code if tests failed
sys.exit(len(failed) != 0)<|MERGE_RESOLUTION|>--- conflicted
+++ resolved
@@ -21,7 +21,7 @@
 # Modified by Garth N. Wells 2009-2011
 #
 # First added:  2006-08-09
-# Last changed: 2013-04-18
+# Last changed: 2013-06-06
 
 import sys, os, re
 import platform
@@ -50,16 +50,9 @@
     "nls":            ["PETScSNESSolver","TAOLinearBoundSolver"],
     "math":           ["test"],
     "meshconvert":    ["test"],
-<<<<<<< HEAD
-    "mesh":           ["Edge", "Face", "MeshData", "MeshEditor", \
-                           "MeshFunction", "MeshIterator", "MeshMarkers", \
-                           "MeshValueCollection", "BoundaryMesh", "Mesh", \
-                           "SubMesh"],
-=======
     "mesh":           ["Cell", "Edge", "Face", "MeshData", "MeshEditor",
                        "MeshFunction", "MeshIterator", "MeshMarkers",
                        "MeshValueCollection", "BoundaryMesh", "Mesh", "SubMesh"],
->>>>>>> 540c4f61
     "parameter":      ["Parameters"],
     "python-extras":  ["test"],
     "quadrature":     ["BaryCenter"],
