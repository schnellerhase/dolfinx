--- conflicted
+++ resolved
@@ -180,19 +180,9 @@
   }
 #endif
 }
-//----------------------------------------------------
-<<<<<<< HEAD
 
 // Test all
 int Vector_main(int argc, char **argv) {
     testing::InitGoogleTest(&argc, argv);
     return RUN_ALL_TESTS();
-}
-=======
-int main(int argc, char **argv)
-{
-  testing::InitGoogleTest(&argc, argv);
-  return RUN_ALL_TESTS();
-}
-//----------------------------------------------------
->>>>>>> 42bfd073
+}