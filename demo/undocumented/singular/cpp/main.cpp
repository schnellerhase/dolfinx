// Copyright (C) 2012 Garth N. Wells
//
// This file is part of DOLFIN.
//
// DOLFIN is free software: you can redistribute it and/or modify
// it under the terms of the GNU Lesser General Public License as published by
// the Free Software Foundation, either version 3 of the License, or
// (at your option) any later version.
//
// DOLFIN is distributed in the hope that it will be useful,
// but WITHOUT ANY WARRANTY; without even the implied warranty of
// MERCHANTABILITY or FITNESS FOR A PARTICULAR PURPOSE. See the
// GNU Lesser General Public License for more details.
//
// You should have received a copy of the GNU Lesser General Public License
// along with DOLFIN. If not, see <http://www.gnu.org/licenses/>.
//
// First added:  2012-10-31
// Last changed: 2013-05-30
//
// This demo program illustrates how to solve Poisson's equation
//
//     - div grad u(x, y) = f(x, y)
//
// on the unit square with pure Neumann boundary conditions:
//
//     du/dn(x, y) = -sin(5*x)
//
// and source f given by
//
//     f(x, y) = 10*exp(-((x - 0.5)^2 + (y - 0.5)^2) / 0.02)
//
// Since only Neumann conditions are applied, u is only determined up to
// a constant c by the above equations. An addition constraint is thus
// required, for instance
//
//   \int u = 0
//
// This is accomplished in this demo by using a Krylov iterative solver
// that removes the component in the null space from the solution vector.

#include <dolfin.h>
#include "Poisson.h"

using namespace dolfin;

// Source term (right-hand side)
class Source : public Expression
{
  void eval(Array<double>& values, const Array<double>& x) const
  {
    double dx = x[0] - 0.5;
    double dy = x[1] - 0.5;
    values[0] = 10*exp(-(dx*dx + dy*dy) / 0.02);
  }
};

// Boundary flux (Neumann boundary condition)
class Flux : public Expression
{
  void eval(Array<double>& values, const Array<double>& x) const
  {
    values[0] = -sin(5*x[0]);
  }
};

int main()
{
  #ifdef HAS_PETSC
  // Create mesh and function space
  UnitSquareMesh mesh(64, 64);
  Poisson::FunctionSpace V(mesh);

  // Define variational problem
  Poisson::BilinearForm a(V, V);
  Poisson::LinearForm L(V);
  Source f;
  Flux g;
  L.f = f;
  L.g = g;

  // Assemble system
  boost::shared_ptr<GenericMatrix> A(new Matrix);
  Vector b;
  assemble(*A, a);
  assemble(b, L);

  // Solution Function
  Function u(V);

  // Create Krylov solver
  KrylovSolver solver(A, "gmres");

  // Create vector that spans null space (normalised)
  boost::shared_ptr<GenericVector> null_space_ptr(b.copy());
<<<<<<< HEAD
  V.dofmap()->set(*null_space_ptr, 1.0);
  *null_space_ptr *= 1.0/null_space_ptr->norm("l2");

=======
  V.dofmap()->set(*null_space_ptr, sqrt(1.0/null_space_ptr->size()));
>>>>>>> cf25eb46
  std::vector<boost::shared_ptr<GenericVector> > null_space_basis;
  null_space_basis.push_back(null_space_ptr);

  // Create null space basis object and attach to Krylov solver
  VectorSpaceBasis null_space(null_space_basis);
  solver.set_nullspace(null_space);

<<<<<<< HEAD
  // In this case, the system is symmetric, so the transpose nullspace
  // is the same
  solver.set_transpose_nullspace(null_space);

  // When solving singular systems, you have to ensure that the RHS b
  // is in the range of the singular matrix. Since the range is the
  // orthogonal complement of the transpose nullspace, you have to
  // call the orthogonalize method of the transpose nullspace object
  // on the RHS:
=======
  // Orthogonalize b with respect to the null space (this gurantees
  // that a solution exists)
>>>>>>> cf25eb46
  null_space.orthogonalize(b);

  // Solve
  solver.solve(*u.vector(), b);

  // Check residual
  Vector residual(*u.vector());
  A->mult(*u.vector(), residual);
  residual.axpy(-1.0, b);
  info("Norm of residual: %lf\n", residual.norm("l2"));

  // Plot solution
  plot(u);
  interactive();

  #else
  cout << "This demo requires DOLFIN to be confugured with PETSc." << endl;
  #endif

  return 0;
}

<|MERGE_RESOLUTION|>--- conflicted
+++ resolved
@@ -93,13 +93,7 @@
 
   // Create vector that spans null space (normalised)
   boost::shared_ptr<GenericVector> null_space_ptr(b.copy());
-<<<<<<< HEAD
-  V.dofmap()->set(*null_space_ptr, 1.0);
-  *null_space_ptr *= 1.0/null_space_ptr->norm("l2");
-
-=======
   V.dofmap()->set(*null_space_ptr, sqrt(1.0/null_space_ptr->size()));
->>>>>>> cf25eb46
   std::vector<boost::shared_ptr<GenericVector> > null_space_basis;
   null_space_basis.push_back(null_space_ptr);
 
@@ -107,20 +101,8 @@
   VectorSpaceBasis null_space(null_space_basis);
   solver.set_nullspace(null_space);
 
-<<<<<<< HEAD
-  // In this case, the system is symmetric, so the transpose nullspace
-  // is the same
-  solver.set_transpose_nullspace(null_space);
-
-  // When solving singular systems, you have to ensure that the RHS b
-  // is in the range of the singular matrix. Since the range is the
-  // orthogonal complement of the transpose nullspace, you have to
-  // call the orthogonalize method of the transpose nullspace object
-  // on the RHS:
-=======
   // Orthogonalize b with respect to the null space (this gurantees
   // that a solution exists)
->>>>>>> cf25eb46
   null_space.orthogonalize(b);
 
   // Solve
