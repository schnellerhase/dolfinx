--- conflicted
+++ resolved
@@ -176,11 +176,7 @@
   }
 
   assert(cell_topology.size() == 2 * refined_cell_count);
-<<<<<<< HEAD
-  assert((!compute_parent_cell) || (parent_cell->size() == refined_cell_count));
-=======
   assert(!compute_parent_cell or parent_cell->size() == refined_cell_count);
->>>>>>> fb0b9944
 
   std::vector<std::int32_t> offsets(refined_cell_count + 1);
   std::ranges::generate(offsets, [i = 0]() mutable { return 2 * i++; });
